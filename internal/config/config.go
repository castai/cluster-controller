--- conflicted
+++ resolved
@@ -25,21 +25,15 @@
 	ClusterID      string
 	PprofPort      int
 	LeaderElection LeaderElection
-<<<<<<< HEAD
 
 	MonitorMetadata string `mapstructure:"monitor_metadata"`
 	SelfPod         Pod    `mapstructure:"self_pod"`
-	AutoApproveCSR  bool
 }
 
 type Pod struct {
 	Namespace string `mapstructure:"namespace"`
 	Name      string `mapstructure:"name"`
 	Node      string `mapstructure:"node"`
-=======
-	PodName        string
-	NodeName       string
->>>>>>> 27778898
 }
 
 type Log struct {
@@ -92,16 +86,10 @@
 	_ = viper.BindEnv("leaderelection.lockname", "LEADER_ELECTION_LOCK_NAME")
 	_ = viper.BindEnv("leaderelection.leaseduration", "LEADER_ELECTION_LEASE_DURATION")
 	_ = viper.BindEnv("leaderelection.leaserenewdeadline", "LEADER_ELECTION_LEASE_RENEW_DEADLINE")
-<<<<<<< HEAD
 	_ = viper.BindEnv("monitor_metadata", "MONITOR_METADATA")
 	_ = viper.BindEnv("self_pod.node", "KUBERNETES_NODE_NAME")
 	_ = viper.BindEnv("self_pod.name", "KUBERNETES_POD")
 	_ = viper.BindEnv("self_pod.namespace", "LEADER_ELECTION_NAMESPACE")
-	_ = viper.BindEnv("autoapprovecsr", "AUTO_APPROVE_CSR")
-=======
-	_ = viper.BindEnv("nodename", "KUBERNETES_NODE_NAME")
-	_ = viper.BindEnv("podname", "KUBERNETES_POD")
->>>>>>> 27778898
 
 	cfg = &Config{}
 	if err := viper.Unmarshal(&cfg); err != nil {
